--- conflicted
+++ resolved
@@ -665,21 +665,12 @@
         return (
             ns_operator(discr, state=fluid_state, time=t, boundaries=boundaries,
                         gas_model=gas_model)
-<<<<<<< HEAD
-            + make_conserved(
-                dim, q=av_operator(discr, q=cv.join(), boundaries=boundaries,
-                                   boundary_kwargs={"time": t,
-                                                    "gas_model": gas_model},
-                                   alpha=alpha_sc, s0=s0_sc, kappa=kappa_sc)
-            ) + sponge(cv=cv, cv_ref=ref_cv, sigma=sponge_sigma)
-=======
             + av_laplacian_operator(discr, fluid_state=fluid_state,
                                     boundaries=boundaries,
                                     boundary_kwargs={"time": t,
                                                      "gas_model": gas_model},
                                     alpha=alpha_sc, s0=s0_sc, kappa=kappa_sc)
             + sponge(cv=cv, cv_ref=ref_cv, sigma=sponge_sigma)
->>>>>>> 9016e40d
         )
 
     def my_write_viz(step, t, dt, cv, dv, ts_field):
