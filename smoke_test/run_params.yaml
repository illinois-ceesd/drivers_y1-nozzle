nviz: 10
nrestart: 10
nhealth: 1
current_dt: 5.0e-8
t_final: 5.e-7
order:  1
alpha_sc: 0.5
s0_sc: -5.0
kappa_sc: 0.5
<<<<<<< HEAD
integrator: rk4
health_pres_min: 99.99
health_pres_max: 1006.0
=======
integrator: euler
#health_pres_min: 99.99
#health_pres_max: 1006.0
# updated to be correct with changes to isothermal BC
health_pres_min: 99.7
health_pres_max: 1008.5
>>>>>>> acf3b07a
<|MERGE_RESOLUTION|>--- conflicted
+++ resolved
@@ -7,15 +7,9 @@
 alpha_sc: 0.5
 s0_sc: -5.0
 kappa_sc: 0.5
-<<<<<<< HEAD
-integrator: rk4
-health_pres_min: 99.99
-health_pres_max: 1006.0
-=======
 integrator: euler
 #health_pres_min: 99.99
 #health_pres_max: 1006.0
 # updated to be correct with changes to isothermal BC
 health_pres_min: 99.7
-health_pres_max: 1008.5
->>>>>>> acf3b07a
+health_pres_max: 1008.5